# conding: utf-8
"""
    DAG responsável por preparar os pacotes SPS vindos do fluxo de ingestão para atualização do Kernel.

    Passos:
        a. Obtém Pacotes SPS através da Scilista
        b. Ler Pacotes SPS de acordo com a Scilista
            - Diretório configurável, alimentado pelo XC
        c. Não conseguiu ler pacotes
            1. Envio de Email sobre pacote inválido
            2. Pensar em outras forma de verificar
        d. Deleta fascículos de acordo com a Scilista
            1. Deletar o bundle no Kernel
"""
import os
import logging
from datetime import datetime

from airflow import DAG
from airflow.models import Variable
from airflow.operators.python_operator import PythonOperator
from airflow.utils import timezone
from airflow.api.common.experimental.trigger_dag import trigger_dag

from operations import pre_sync_documents_to_kernel_operations


Logger = logging.getLogger(__name__)


default_args = {
    "owner": "airflow",
    "depends_on_past": False,
<<<<<<< HEAD
    "start_date": datetime(2019, 8, 21),
    # "start_date": datetime.utcnow(),
=======
    "start_date": datetime(2019, 7, 22),
>>>>>>> b85b673c
}

dag = DAG(
    dag_id="pre_sync_documents_to_kernel", default_args=default_args, schedule_interval=None
)


def get_sps_packages(conf, **kwargs):
    Logger.debug("create_all_subdags IN")
    sps_packages = pre_sync_documents_to_kernel_operations.get_sps_packages(
        Variable.get("SCILISTA_FILE_PATH"),
        Variable.get("XC_SPS_PACKAGES_DIR"),
        Variable.get("PROC_SPS_PACKAGES_DIR"),
    )
    for sps_package in sps_packages:
        Logger.info("Triggering an external dag with package %s" % sps_package)
        now = timezone.utcnow()
        trigger_dag(
            dag_id="sync_documents_to_kernel",
            run_id="manual__%s_%s" % (os.path.basename(sps_package), now.isoformat()),
            execution_date=now,
            replace_microseconds=False,
            conf={"sps_package": sps_package},
        )
    Logger.debug("create_all_subdags OUT")


get_sps_packages_task = PythonOperator(
    task_id="get_sps_packages_task_id",
    provide_context=True,
    python_callable=get_sps_packages,
    dag=dag,
)

get_sps_packages_task<|MERGE_RESOLUTION|>--- conflicted
+++ resolved
@@ -31,12 +31,7 @@
 default_args = {
     "owner": "airflow",
     "depends_on_past": False,
-<<<<<<< HEAD
-    "start_date": datetime(2019, 8, 21),
-    # "start_date": datetime.utcnow(),
-=======
     "start_date": datetime(2019, 7, 22),
->>>>>>> b85b673c
 }
 
 dag = DAG(
